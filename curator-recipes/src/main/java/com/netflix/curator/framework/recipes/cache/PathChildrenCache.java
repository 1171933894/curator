/*
 * Copyright 2012 Netflix, Inc.
 *
 *    Licensed under the Apache License, Version 2.0 (the "License");
 *    you may not use this file except in compliance with the License.
 *    You may obtain a copy of the License at
 *
 *        http://www.apache.org/licenses/LICENSE-2.0
 *
 *    Unless required by applicable law or agreed to in writing, software
 *    distributed under the License is distributed on an "AS IS" BASIS,
 *    WITHOUT WARRANTIES OR CONDITIONS OF ANY KIND, either express or implied.
 *    See the License for the specific language governing permissions and
 *    limitations under the License.
 */
package com.netflix.curator.framework.recipes.cache;

import com.google.common.annotations.VisibleForTesting;
import com.google.common.base.Function;
import com.google.common.base.Preconditions;
import com.google.common.collect.ImmutableList;
import com.google.common.collect.Lists;
import com.google.common.collect.Maps;
import com.google.common.collect.Sets;
import com.netflix.curator.framework.CuratorFramework;
import com.netflix.curator.framework.api.BackgroundCallback;
import com.netflix.curator.framework.api.CuratorEvent;
import com.netflix.curator.framework.listen.ListenerContainer;
import com.netflix.curator.framework.state.ConnectionState;
import com.netflix.curator.framework.state.ConnectionStateListener;
import com.netflix.curator.utils.EnsurePath;
import com.netflix.curator.utils.ThreadUtils;
import com.netflix.curator.utils.ZKPaths;
import org.apache.zookeeper.KeeperException;
import org.apache.zookeeper.WatchedEvent;
import org.apache.zookeeper.Watcher;
import org.apache.zookeeper.data.Stat;
import org.slf4j.Logger;
import org.slf4j.LoggerFactory;
import java.io.Closeable;
import java.io.IOException;
import java.util.List;
import java.util.Set;
import java.util.concurrent.BlockingQueue;
import java.util.concurrent.Callable;
import java.util.concurrent.ConcurrentMap;
import java.util.concurrent.Exchanger;
import java.util.concurrent.ExecutorService;
import java.util.concurrent.Executors;
import java.util.concurrent.LinkedBlockingQueue;
import java.util.concurrent.ThreadFactory;

/**
 * <p>A utility that attempts to keep all data from all children of a ZK path locally cached. This class
 * will watch the ZK path, respond to update/create/delete events, pull down the data, etc. You can
 * register a listener that will get notified when changes occur.</p>
 *
 * <p><b>IMPORTANT</b> - it's not possible to stay transactionally in sync. Users of this class must
 * be prepared for false-positives and false-negatives. Additionally, always use the version number
 * when updating data to avoid overwriting another process' change.</p>
 */
public class PathChildrenCache implements Closeable
{
    private final Logger                    log = LoggerFactory.getLogger(getClass());
    private final CuratorFramework          client;
    private final String                    path;
    private final ExecutorService           executorService;
    private final boolean                   cacheData;
    private final boolean                   dataIsCompressed;
    private final EnsurePath                ensurePath;
    private final BlockingQueue<Operation>                      operations = new LinkedBlockingQueue<Operation>();
    private final ListenerContainer<PathChildrenCacheListener>  listeners = new ListenerContainer<PathChildrenCacheListener>();
    private final ConcurrentMap<String, ChildData>              currentData = Maps.newConcurrentMap();

    private final Watcher     childrenWatcher = new Watcher()
    {
        @Override
        public void process(WatchedEvent event)
        {
            offerOperation(new RefreshOperation(PathChildrenCache.this));
        }
    };

    private final Watcher     dataWatcher = new Watcher()
    {
        @Override
        public void process(WatchedEvent event)
        {
            try
            {
                if ( event.getType() == Event.EventType.NodeDeleted )
                {
                    remove(event.getPath());
                }
                else if ( event.getType() == Event.EventType.NodeDataChanged )
                {
                    offerOperation(new GetDataOperation(PathChildrenCache.this, event.getPath()));
                }
            }
            catch ( Exception e )
            {
                handleException(e);
            }
        }
    };

    @VisibleForTesting
    volatile Exchanger<Object>      rebuildTestExchanger;

    private final ConnectionStateListener connectionStateListener = new ConnectionStateListener()
    {
        @Override
        public void stateChanged(CuratorFramework client, ConnectionState newState)
        {
            handleStateChange(newState);
        }
    };
    private static final ThreadFactory defaultThreadFactory = ThreadUtils.newThreadFactory("PathChildrenCache");

    /**
     * @param client the client
     * @param path path to watch
     * @param mode caching mode
     *
     * @deprecated use {@link #PathChildrenCache(CuratorFramework, String, boolean)} instead
     */
    @SuppressWarnings("deprecation")
    public PathChildrenCache(CuratorFramework client, String path, PathChildrenCacheMode mode)
    {
        this(client, path, mode != PathChildrenCacheMode.CACHE_PATHS_ONLY, false, defaultThreadFactory);
    }

    /**
     * @param client the client
     * @param path path to watch
     * @param mode caching mode
     * @param threadFactory factory to use when creating internal threads
     *
     * @deprecated use {@link #PathChildrenCache(CuratorFramework, String, boolean, ThreadFactory)} instead
     */
    @SuppressWarnings("deprecation")
    public PathChildrenCache(CuratorFramework client, String path, PathChildrenCacheMode mode, ThreadFactory threadFactory)
    {
        this(client, path, mode != PathChildrenCacheMode.CACHE_PATHS_ONLY, false, threadFactory);
    }

    /**
     * @param client the client
     * @param path path to watch
     * @param cacheData if true, node contents are cached in addition to the stat
     */
    public PathChildrenCache(CuratorFramework client, String path, boolean cacheData)
    {
        this(client, path, cacheData, false, defaultThreadFactory);
    }

    /**
     * @param client the client
     * @param path path to watch
     * @param cacheData if true, node contents are cached in addition to the stat
     * @param threadFactory factory to use when creating internal threads
     */
    public PathChildrenCache(CuratorFramework client, String path, boolean cacheData, ThreadFactory threadFactory)
    {
        this(client, path, cacheData, false, threadFactory);
    }

    /**
     * @param client the client
     * @param path path to watch
     * @param cacheData if true, node contents are cached in addition to the stat
     * @param dataIsCompressed if true, data in the path is compressed
     * @param threadFactory factory to use when creating internal threads
     */
    public PathChildrenCache(CuratorFramework client, String path, boolean cacheData, boolean dataIsCompressed, ThreadFactory threadFactory)
    {
        this.client = client;
        this.path = path;
        this.cacheData = cacheData;
        this.dataIsCompressed = dataIsCompressed;
        executorService = Executors.newFixedThreadPool(1, threadFactory);
        ensurePath = client.newNamespaceAwareEnsurePath(path);
    }

    /**
     * Start the cache. The cache is not started automatically. You must call this method.
     *
     * @throws Exception errors
     */
    public void     start() throws Exception
    {
        start(false);
    }

    /**
     * Same as {@link #start()} but gives the option of doing an initial build
     *
     * @param buildInitial if true, {@link #rebuild()} will be called before this method
     *                     returns in order to get an initial view of the node
     * @throws Exception errors
     */
    public void     start(boolean buildInitial) throws Exception
    {
        Preconditions.checkState(!executorService.isShutdown(), "already started");

        client.getConnectionStateListenable().addListener(connectionStateListener);
<<<<<<< HEAD
        executorService.submit
        (
            new Callable<Void>()
            {
                @Override
                public Void call() throws Exception
=======
        mainLoopTask = executorService.submit
            (
                new Callable<Void>()
>>>>>>> 8cd8347c
                {
                    @Override
                    public Void call() throws Exception
                    {
                        mainLoop();
                        return null;
                    }
                }
            );

        if ( buildInitial )
        {
            rebuild();
        }
        else
        {
            offerOperation(new RefreshOperation(this));
        }
    }

    /**
     * NOTE: this is a BLOCKING method. Completely rebuild the internal cache by querying
     * for all needed data WITHOUT generating any events to send to listeners.
     *
     * @throws Exception errors
     */
    public void     rebuild() throws Exception
    {
        Preconditions.checkState(!executorService.isShutdown(), "cache has been closed");

        ensurePath.ensure(client.getZookeeperClient());

        List<String>            children = client.getChildren().forPath(path);
        for ( String child : children )
        {
            String  fullPath = ZKPaths.makePath(path, child);
            if ( cacheData )
            {
                try
                {
                    Stat        stat = new Stat();
                    byte[]      bytes = dataIsCompressed ? client.getData().decompressed().storingStatIn(stat).forPath(fullPath) : client.getData().storingStatIn(stat).forPath(fullPath);
                    currentData.put(fullPath, new ChildData(fullPath, stat, bytes));
                }
                catch ( KeeperException.NoNodeException ignore )
                {
                    // ignore
                }
            }
            else
            {
                Stat        stat = client.checkExists().forPath(fullPath);
                if ( stat != null )
                {
                    currentData.put(fullPath, new ChildData(fullPath, stat, null));
                }
            }

            if ( rebuildTestExchanger != null )
            {
                rebuildTestExchanger.exchange(new Object());
            }
        }

        // this is necessary so that any updates that occurred while rebuilding are taken
        offerOperation(new ForceRefreshOperation(this));
    }

    /**
     * Close/end the cache
     *
     * @throws IOException errors
     */
    @Override
    public void close() throws IOException
    {
        Preconditions.checkState(!executorService.isShutdown(), "has not been started");

        client.getConnectionStateListenable().removeListener(connectionStateListener);
        executorService.shutdownNow();
    }

    /**
     * Return the cache listenable
     *
     * @return listenable
     */
    public ListenerContainer<PathChildrenCacheListener> getListenable()
    {
        return listeners;
    }

    /**
     * Return the current data. There are no guarantees of accuracy. This is
     * merely the most recent view of the data. The data is returned in sorted order.
     *
     * @return list of children and data
     */
    public List<ChildData>      getCurrentData()
    {
        return ImmutableList.copyOf(Sets.<ChildData>newTreeSet(currentData.values()));
    }

    /**
     * Return the current data for the given path. There are no guarantees of accuracy. This is
     * merely the most recent view of the data. If there is no child with that path, <code>null</code>
     * is returned.
     *
     * @param fullPath full path to the node to check
     * @return data or null
     */
    public ChildData            getCurrentData(String fullPath)
    {
        return currentData.get(fullPath);
    }

    /**
     * Clear out current data and begin a new query on the path
     *
     * @throws Exception errors
     */
    public void clearAndRefresh() throws Exception
    {
        currentData.clear();
        offerOperation(new RefreshOperation(this));
    }

    /**
     * Clears the current data without beginning a new query and without generating any events
     * for listeners.
     */
    public void clear()
    {
        currentData.clear();
    }

    void refresh(final boolean forceGetDataAndStat) throws Exception
    {
        ensurePath.ensure(client.getZookeeperClient());

        final BackgroundCallback  callback = new BackgroundCallback()
        {
            @Override
            public void processResult(CuratorFramework client, CuratorEvent event) throws Exception
            {
                processChildren(event.getChildren(), forceGetDataAndStat);
            }
        };

        client.getChildren().usingWatcher(childrenWatcher).inBackground(callback).forPath(path);
    }

    void callListeners(final PathChildrenCacheEvent event)
    {
        listeners.forEach
            (
                new Function<PathChildrenCacheListener, Void>()
                {
                    @Override
                    public Void apply(PathChildrenCacheListener listener)
                    {
                        try
                        {
                            listener.childEvent(client, event);
                        }
                        catch ( Exception e )
                        {
                            handleException(e);
                        }
                        return null;
                    }
                }
            );
    }

    void getDataAndStat(final String fullPath) throws Exception
    {
        BackgroundCallback  existsCallback = new BackgroundCallback()
        {
            @Override
            public void processResult(CuratorFramework client, CuratorEvent event) throws Exception
            {
                applyNewData(fullPath, event.getResultCode(), event.getStat(), null);
            }
        };

        BackgroundCallback  getDataCallback = new BackgroundCallback()
        {
            @Override
            public void processResult(CuratorFramework client, CuratorEvent event) throws Exception
            {
                applyNewData(fullPath, event.getResultCode(), event.getStat(), event.getData());
            }
        };

        if ( cacheData )
        {
            if ( dataIsCompressed )
            {
                client.getData().decompressed().usingWatcher(dataWatcher).inBackground(getDataCallback).forPath(fullPath);
            }
            else
            {
                client.getData().usingWatcher(dataWatcher).inBackground(getDataCallback).forPath(fullPath);
            }
        }
        else
        {
            client.checkExists().usingWatcher(dataWatcher).inBackground(existsCallback).forPath(fullPath);
        }
    }

    /**
     * Default behavior is just to log the exception
     *
     * @param e the exception
     */
    protected void      handleException(Throwable e)
    {
        log.error("", e);
    }

    private void handleStateChange(ConnectionState newState)
    {
        switch ( newState )
        {
        case SUSPENDED:
        {
            offerOperation(new EventOperation(this, new PathChildrenCacheEvent(PathChildrenCacheEvent.Type.CONNECTION_SUSPENDED, null)));
            break;
        }

        case LOST:
        {
            offerOperation(new EventOperation(this, new PathChildrenCacheEvent(PathChildrenCacheEvent.Type.CONNECTION_LOST, null)));
            break;
        }

        case RECONNECTED:
        {
            try
            {
                offerOperation(new ForceRefreshOperation(this));
                offerOperation(new EventOperation(this, new PathChildrenCacheEvent(PathChildrenCacheEvent.Type.CONNECTION_RECONNECTED, null)));
            }
            catch ( Exception e )
            {
                handleException(e);
            }
            break;
        }
        }
    }

    private void processChildren(List<String> children, boolean forceGetDataAndStat) throws Exception
    {
        List<String>    fullPaths = Lists.transform
            (
                children,
                new Function<String, String>()
                {
                    @Override
                    public String apply(String child)
                    {
                        return ZKPaths.makePath(path, child);
                    }
                }
            );
        Set<String>     removedNodes = Sets.newHashSet(currentData.keySet());
        removedNodes.removeAll(fullPaths);

        for ( String fullPath : removedNodes )
        {
            remove(fullPath);
        }

        for ( String name : children )
        {
            String      fullPath = ZKPaths.makePath(path, name);
            if ( forceGetDataAndStat || !currentData.containsKey(fullPath) )
            {
                getDataAndStat(fullPath);
            }
        }
    }

    private void remove(String fullPath)
    {
        ChildData data = currentData.remove(fullPath);
        if ( data != null )
        {
            offerOperation(new EventOperation(this, new PathChildrenCacheEvent(PathChildrenCacheEvent.Type.CHILD_REMOVED, data)));
        }
    }

    private void applyNewData(String fullPath, int resultCode, Stat stat, byte[] bytes)
    {
        if ( resultCode == KeeperException.Code.OK.intValue() ) // otherwise - node must have dropped or something - we should be getting another event
        {
            ChildData       data = new ChildData(fullPath, stat, bytes);
            ChildData       previousData = currentData.put(fullPath, data);
            if ( previousData == null ) // i.e. new
            {
                offerOperation(new EventOperation(this, new PathChildrenCacheEvent(PathChildrenCacheEvent.Type.CHILD_ADDED, data)));
            }
            else if ( previousData.getStat().getVersion() != stat.getVersion() )
            {
                offerOperation(new EventOperation(this, new PathChildrenCacheEvent(PathChildrenCacheEvent.Type.CHILD_UPDATED, data)));
            }
        }
    }

    private void mainLoop()
    {
        while ( !Thread.currentThread().isInterrupted() )
        {
            try
            {
                operations.take().invoke();
            }
            catch ( InterruptedException e )
            {
                Thread.currentThread().interrupt();
                break;
            }
            catch ( Exception e )
            {
                handleException(e);
            }
        }
    }

    private void offerOperation(Operation operation)
    {
        operations.remove(operation);   // avoids herding for refresh operations
        operations.offer(operation);
    }
}<|MERGE_RESOLUTION|>--- conflicted
+++ resolved
@@ -204,27 +204,18 @@
         Preconditions.checkState(!executorService.isShutdown(), "already started");
 
         client.getConnectionStateListenable().addListener(connectionStateListener);
-<<<<<<< HEAD
         executorService.submit
         (
             new Callable<Void>()
             {
                 @Override
                 public Void call() throws Exception
-=======
-        mainLoopTask = executorService.submit
-            (
-                new Callable<Void>()
->>>>>>> 8cd8347c
-                {
-                    @Override
-                    public Void call() throws Exception
-                    {
-                        mainLoop();
-                        return null;
-                    }
-                }
-            );
+                {
+                    mainLoop();
+                    return null;
+                }
+            }
+        );
 
         if ( buildInitial )
         {
