--- conflicted
+++ resolved
@@ -38,16 +38,6 @@
         <dependency>
             <groupId>org.apache.zookeeper</groupId>
             <artifactId>zookeeper</artifactId>
-        </dependency>
-
-        <dependency>
-<<<<<<< HEAD
-            <groupId>org.apache.commons</groupId>
-            <artifactId>commons-math</artifactId>
-=======
-            <groupId>org.javassist</groupId>
-            <artifactId>javassist</artifactId>
->>>>>>> a47ab1e1
         </dependency>
 
         <dependency>
