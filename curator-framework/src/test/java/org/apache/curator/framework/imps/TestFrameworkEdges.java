/**
 * Licensed to the Apache Software Foundation (ASF) under one
 * or more contributor license agreements.  See the NOTICE file
 * distributed with this work for additional information
 * regarding copyright ownership.  The ASF licenses this file
 * to you under the Apache License, Version 2.0 (the
 * "License"); you may not use this file except in compliance
 * with the License.  You may obtain a copy of the License at
 *
 *   http://www.apache.org/licenses/LICENSE-2.0
 *
 * Unless required by applicable law or agreed to in writing,
 * software distributed under the License is distributed on an
 * "AS IS" BASIS, WITHOUT WARRANTIES OR CONDITIONS OF ANY
 * KIND, either express or implied.  See the License for the
 * specific language governing permissions and limitations
 * under the License.
 */

package org.apache.curator.framework.imps;

import com.google.common.collect.Queues;
import org.apache.curator.RetryPolicy;
import org.apache.curator.RetrySleeper;
import org.apache.curator.framework.CuratorFramework;
import org.apache.curator.framework.CuratorFrameworkFactory;
import org.apache.curator.framework.SafeIsTtlMode;
import org.apache.curator.framework.api.BackgroundCallback;
import org.apache.curator.framework.api.CreateBuilder;
import org.apache.curator.framework.api.CuratorEvent;
import org.apache.curator.framework.api.CuratorEventType;
import org.apache.curator.framework.api.CuratorListener;
import org.apache.curator.framework.state.ConnectionState;
import org.apache.curator.framework.state.ConnectionStateListener;
import org.apache.curator.retry.RetryNTimes;
import org.apache.curator.retry.RetryOneTime;
import org.apache.curator.test.BaseClassForTests;
import org.apache.curator.test.TestingServer;
import org.apache.curator.test.compatibility.KillSession2;
import org.apache.curator.test.compatibility.Timing2;
import org.apache.curator.utils.CloseableUtils;
import org.apache.curator.utils.ZKPaths;
import org.apache.zookeeper.CreateMode;
import org.apache.zookeeper.KeeperException;
import org.apache.zookeeper.WatchedEvent;
import org.apache.zookeeper.Watcher;
import org.apache.zookeeper.data.Stat;
import org.slf4j.Logger;
import org.slf4j.LoggerFactory;
import org.testng.Assert;
import org.testng.annotations.BeforeClass;
import org.testng.annotations.Test;
import java.util.List;
import java.util.Random;
import java.util.concurrent.ArrayBlockingQueue;
import java.util.concurrent.BlockingQueue;
import java.util.concurrent.CountDownLatch;
import java.util.concurrent.Semaphore;
import java.util.concurrent.TimeUnit;
import java.util.concurrent.atomic.AtomicBoolean;
import java.util.concurrent.atomic.AtomicInteger;

public class TestFrameworkEdges extends BaseClassForTests
{

    private final Logger log = LoggerFactory.getLogger(getClass());
    private final Timing2 timing = new Timing2();

    @BeforeClass
    public static void setUpClass()
    {
        System.setProperty("zookeeper.extendedTypesEnabled", "true");
    }

    @Test
    public void testBackgroundLatencyUnSleep() throws Exception
    {
        server.stop();

        CuratorFramework client = CuratorFrameworkFactory.newClient(server.getConnectString(), new RetryOneTime(1));
        try
        {
            client.start();
            ((CuratorFrameworkImpl)client).sleepAndQueueOperationSeconds = Integer.MAX_VALUE;

            final CountDownLatch latch = new CountDownLatch(3);
            BackgroundCallback callback = new BackgroundCallback()
            {
                @Override
                public void processResult(CuratorFramework client, CuratorEvent event) throws Exception
                {
                    if ( (event.getType() == CuratorEventType.CREATE) && (event.getResultCode() == KeeperException.Code.OK.intValue()) )
                    {
                        latch.countDown();
                    }
                }
            };
            // queue multiple operations for a more complete test
            client.create().inBackground(callback).forPath("/test");
            client.create().inBackground(callback).forPath("/test/one");
            client.create().inBackground(callback).forPath("/test/two");
            server.restart();

            Assert.assertTrue(timing.awaitLatch(latch));
        }
        finally
        {
            CloseableUtils.closeQuietly(client);
        }
    }

    @Test
    public void testCreateContainersForBadConnect() throws Exception
    {
        final int serverPort = server.getPort();
        server.close();

        CuratorFramework client = CuratorFrameworkFactory.newClient(server.getConnectString(), 1000, 1000, new RetryNTimes(10, timing.forSleepingABit().milliseconds()));
        try
        {
            new Thread()
            {
                @Override
                public void run()
                {
                    try
                    {
                        Thread.sleep(3000);
                        server = new TestingServer(serverPort, true);
                    }
                    catch ( Exception e )
                    {
                        e.printStackTrace();
                    }
                }
            }.start();

            client.start();
            client.createContainers("/this/does/not/exist");
            Assert.assertNotNull(client.checkExists().forPath("/this/does/not/exist"));
        }
        finally
        {
            CloseableUtils.closeQuietly(client);
        }
    }

    @Test
    public void testQuickClose() throws Exception
    {
        CuratorFramework client = CuratorFrameworkFactory.newClient(server.getConnectString(), timing.session(), 1, new RetryNTimes(0, 0));
        try
        {
            client.start();
            client.close();
        }
        finally
        {
            CloseableUtils.closeQuietly(client);
        }
    }

    @Test
    public void testProtectedCreateNodeDeletion() throws Exception
    {
        CuratorFramework client = CuratorFrameworkFactory.newClient(server.getConnectString(), timing.session(), 1, new RetryNTimes(0, 0));
        try
        {
            client.start();

            for ( int i = 0; i < 2; ++i )
            {
                CuratorFramework localClient = (i == 0) ? client : client.usingNamespace("nm");
                localClient.create().forPath("/parent");
                Assert.assertEquals(localClient.getChildren().forPath("/parent").size(), 0);

                CreateBuilderImpl createBuilder = (CreateBuilderImpl)localClient.create();
                createBuilder.failNextCreateForTesting = true;
                FindAndDeleteProtectedNodeInBackground.debugInsertError.set(true);
                try
                {
                    createBuilder.withProtection().forPath("/parent/test");
                    Assert.fail("failNextCreateForTesting should have caused a ConnectionLossException");
                }
                catch ( KeeperException.ConnectionLossException e )
                {
                    // ignore, correct
                }

                timing.sleepABit();
                List<String> children = localClient.getChildren().forPath("/parent");
                Assert.assertEquals(children.size(), 0, children.toString()); // protected mode should have deleted the node

                localClient.delete().forPath("/parent");
            }
        }
        finally
        {
            CloseableUtils.closeQuietly(client);
        }
    }

    @Test
    public void testPathsFromProtectingInBackground() throws Exception
    {
        for ( CreateMode mode : CreateMode.values() )
        {
            internalTestPathsFromProtectingInBackground(mode);
        }
    }

    private void internalTestPathsFromProtectingInBackground(CreateMode mode) throws Exception
    {
        CuratorFramework client = CuratorFrameworkFactory.newClient(server.getConnectString(), timing.session(), 1, new RetryOneTime(1));
        try
        {
            client.start();

            client.create().creatingParentsIfNeeded().forPath("/a/b/c");

            final BlockingQueue<String> paths = new ArrayBlockingQueue<String>(2);
            BackgroundCallback callback = new BackgroundCallback()
            {
                @Override
                public void processResult(CuratorFramework client, CuratorEvent event) throws Exception
                {
                    paths.put(event.getName());
                    paths.put(event.getPath());
                }
            };
            final String TEST_PATH = "/a/b/c/test-";
            long ttl = timing.forWaiting().milliseconds() * 1000;
            CreateBuilder firstCreateBuilder = client.create();
            if ( SafeIsTtlMode.isTtl(mode) )
            {
                firstCreateBuilder.withTtl(ttl);
            }
            firstCreateBuilder.withMode(mode).inBackground(callback).forPath(TEST_PATH);

            String name1 = timing.takeFromQueue(paths);
            String path1 = timing.takeFromQueue(paths);

            client.close();

            client = CuratorFrameworkFactory.newClient(server.getConnectString(), timing.session(), 1, new RetryOneTime(1));
            client.start();

            CreateBuilderImpl createBuilder = (CreateBuilderImpl)client.create();
            createBuilder.withProtection();
            if ( SafeIsTtlMode.isTtl(mode) )
            {
                createBuilder.withTtl(ttl);
            }

            client.create().forPath(createBuilder.adjustPath(TEST_PATH));

            createBuilder.debugForceFindProtectedNode = true;
            createBuilder.withMode(mode).inBackground(callback).forPath(TEST_PATH);

            String name2 = timing.takeFromQueue(paths);
            String path2 = timing.takeFromQueue(paths);

            Assert.assertEquals(ZKPaths.getPathAndNode(name1).getPath(), ZKPaths.getPathAndNode(TEST_PATH).getPath());
            Assert.assertEquals(ZKPaths.getPathAndNode(name2).getPath(), ZKPaths.getPathAndNode(TEST_PATH).getPath());
            Assert.assertEquals(ZKPaths.getPathAndNode(path1).getPath(), ZKPaths.getPathAndNode(TEST_PATH).getPath());
            Assert.assertEquals(ZKPaths.getPathAndNode(path2).getPath(), ZKPaths.getPathAndNode(TEST_PATH).getPath());

            client.delete().deletingChildrenIfNeeded().forPath("/a/b/c");
            client.delete().forPath("/a/b");
            client.delete().forPath("/a");
        }
        finally
        {
            CloseableUtils.closeQuietly(client);
        }
    }

    @Test
    public void connectionLossWithBackgroundTest() throws Exception
    {
        CuratorFramework client = CuratorFrameworkFactory.newClient(server.getConnectString(), timing.session(), 1, new RetryOneTime(1));
        try
        {
            final CountDownLatch latch = new CountDownLatch(1);
            client.start();
            client.getZookeeperClient().blockUntilConnectedOrTimedOut();
            server.close();
            client.getChildren().inBackground(new BackgroundCallback()
            {
                public void processResult(CuratorFramework client, CuratorEvent event) throws Exception
                {
                    latch.countDown();
                }
            }).forPath("/");
            Assert.assertTrue(timing.awaitLatch(latch));
        }
        finally
        {
            CloseableUtils.closeQuietly(client);
        }
    }

    @Test
    public void testReconnectAfterLoss() throws Exception
    {
        CuratorFramework client = CuratorFrameworkFactory.newClient(server.getConnectString(), timing.session(), timing.connection(), new RetryOneTime(1));
        try
        {
            client.start();

            final CountDownLatch lostLatch = new CountDownLatch(1);
            ConnectionStateListener listener = new ConnectionStateListener()
            {
                @Override
                public void stateChanged(CuratorFramework client, ConnectionState newState)
                {
                    if ( newState == ConnectionState.LOST )
                    {
                        lostLatch.countDown();
                    }
                }
            };
            client.getConnectionStateListenable().addListener(listener);

            client.checkExists().forPath("/");

            server.stop();

            Assert.assertTrue(timing.awaitLatch(lostLatch));

            try
            {
                client.checkExists().forPath("/");
                Assert.fail();
            }
            catch ( KeeperException.ConnectionLossException e )
            {
                // correct
            }

            server.restart();
            client.checkExists().forPath("/");
        }
        finally
        {
            CloseableUtils.closeQuietly(client);
        }
    }

    @Test
    public void testGetAclNoStat() throws Exception
    {
        CuratorFramework client = CuratorFrameworkFactory.newClient(server.getConnectString(), timing.session(), timing.connection(), new RetryOneTime(1));
        client.start();
        try
        {
            try
            {
                client.getACL().forPath("/");
            }
            catch ( NullPointerException e )
            {
                Assert.fail();
            }
        }
        finally
        {
            CloseableUtils.closeQuietly(client);
        }
    }

    @Test
    public void testMissedResponseOnBackgroundESCreate() throws Exception
    {
        CuratorFramework client = CuratorFrameworkFactory.newClient(server.getConnectString(), timing.session(), timing.connection(), new RetryOneTime(1));
        client.start();
        try
        {
            CreateBuilderImpl createBuilder = (CreateBuilderImpl)client.create();
            createBuilder.failNextCreateForTesting = true;

            final BlockingQueue<String> queue = Queues.newArrayBlockingQueue(1);
            BackgroundCallback callback = new BackgroundCallback()
            {
                @Override
                public void processResult(CuratorFramework client, CuratorEvent event) throws Exception
                {
                    queue.put(event.getPath());
                }
            };
            createBuilder.withProtection().withMode(CreateMode.EPHEMERAL_SEQUENTIAL).inBackground(callback).forPath("/");
            String ourPath = queue.poll(timing.forWaiting().seconds(), TimeUnit.SECONDS);
            Assert.assertTrue(ourPath.startsWith(ZKPaths.makePath("/", CreateBuilderImpl.PROTECTED_PREFIX)));
            Assert.assertFalse(createBuilder.failNextCreateForTesting);
        }
        finally
        {
            CloseableUtils.closeQuietly(client);
        }
    }

    @Test
    public void testMissedResponseOnESCreate() throws Exception
    {
        CuratorFramework client = CuratorFrameworkFactory.newClient(server.getConnectString(), timing.session(), timing.connection(), new RetryOneTime(1));
        client.start();
        try
        {
            CreateBuilderImpl createBuilder = (CreateBuilderImpl)client.create();
            createBuilder.failNextCreateForTesting = true;
            String ourPath = createBuilder.withProtection().withMode(CreateMode.EPHEMERAL_SEQUENTIAL).forPath("/");
            Assert.assertTrue(ourPath.startsWith(ZKPaths.makePath("/", CreateBuilderImpl.PROTECTED_PREFIX)));
            Assert.assertFalse(createBuilder.failNextCreateForTesting);
        }
        finally
        {
            CloseableUtils.closeQuietly(client);
        }
    }

    @Test
    public void testSessionKilled() throws Exception
    {
        CuratorFramework client = CuratorFrameworkFactory.newClient(server.getConnectString(), timing.session(), timing.connection(), new RetryOneTime(1));
        client.start();
        try
        {
            client.create().forPath("/sessionTest");

            final AtomicBoolean sessionDied = new AtomicBoolean(false);
            Watcher watcher = new Watcher()
            {
                @Override
                public void process(WatchedEvent event)
                {
                    if ( event.getState() == Event.KeeperState.Expired )
                    {
                        sessionDied.set(true);
                    }
                }
            };
            client.checkExists().usingWatcher(watcher).forPath("/sessionTest");
            KillSession2.kill(client.getZookeeperClient().getZooKeeper());
            Assert.assertNotNull(client.checkExists().forPath("/sessionTest"));
            Assert.assertTrue(sessionDied.get());
        }
        finally
        {
            CloseableUtils.closeQuietly(client);
        }
    }

    @Test
    public void testNestedCalls() throws Exception
    {
        CuratorFramework client = CuratorFrameworkFactory.newClient(server.getConnectString(), timing.session(), timing.connection(), new RetryOneTime(1));
        client.start();
        try
        {
            client.getCuratorListenable().addListener(new CuratorListener()
            {
                @Override
                public void eventReceived(CuratorFramework client, CuratorEvent event) throws Exception
                {
                    if ( event.getType() == CuratorEventType.EXISTS )
                    {
                        Stat stat = client.checkExists().forPath("/yo/yo/yo");
                        Assert.assertNull(stat);

                        client.create().inBackground(event.getContext()).forPath("/what");
                    }
                    else if ( event.getType() == CuratorEventType.CREATE )
                    {
                        ((CountDownLatch)event.getContext()).countDown();
                    }
                }
            });

            CountDownLatch latch = new CountDownLatch(1);
            client.checkExists().inBackground(latch).forPath("/hey");
            Assert.assertTrue(latch.await(10, TimeUnit.SECONDS));
        }
        finally
        {
            CloseableUtils.closeQuietly(client);
        }
    }

    @Test
    public void testBackgroundFailure() throws Exception
    {
        CuratorFramework client = CuratorFrameworkFactory.newClient(server.getConnectString(), timing.session(), timing.connection(), new RetryOneTime(1));
        client.start();
        try
        {
            final CountDownLatch latch = new CountDownLatch(1);
            client.getConnectionStateListenable().addListener(new ConnectionStateListener()
            {
                @Override
                public void stateChanged(CuratorFramework client, ConnectionState newState)
                {
                    if ( newState == ConnectionState.LOST )
                    {
                        latch.countDown();
                    }
                }
            });

            client.checkExists().forPath("/hey");
            client.checkExists().inBackground().forPath("/hey");

            server.stop();

            client.checkExists().inBackground().forPath("/hey");
            Assert.assertTrue(timing.awaitLatch(latch));
        }
        finally
        {
            CloseableUtils.closeQuietly(client);
        }
    }

    @Test
    public void testFailure() throws Exception
    {
        CuratorFramework client = CuratorFrameworkFactory.newClient(server.getConnectString(), 100, 100, new RetryOneTime(1));
        client.start();
        try
        {
            client.checkExists().forPath("/hey");
            client.checkExists().inBackground().forPath("/hey");

            server.stop();

            client.checkExists().forPath("/hey");
            Assert.fail();
        }
        catch ( KeeperException.ConnectionLossException e )
        {
            // correct
        }
        finally
        {
            CloseableUtils.closeQuietly(client);
        }
    }

    @Test
    public void testRetry() throws Exception
    {
        final int MAX_RETRIES = 3;

        final CuratorFramework client = CuratorFrameworkFactory.newClient(server.getConnectString(), timing.session(), timing.connection(), new RetryOneTime(10));
        client.start();
        try
        {
            final AtomicInteger retries = new AtomicInteger(0);
            final Semaphore semaphore = new Semaphore(0);
            RetryPolicy policy = new RetryPolicy()
            {
                @Override
                public boolean allowRetry(int retryCount, long elapsedTimeMs, RetrySleeper sleeper)
                {
                    semaphore.release();
                    if ( retries.incrementAndGet() == MAX_RETRIES )
                    {
                        try
                        {
                            server.restart();
                        }
                        catch ( Exception e )
                        {
                            throw new Error(e);
                        }
                    }
                    try
                    {
                        sleeper.sleepFor(100, TimeUnit.MILLISECONDS);
                    }
                    catch ( InterruptedException e )
                    {
                        Thread.currentThread().interrupt();
                    }
                    return true;
                }
            };
            client.getZookeeperClient().setRetryPolicy(policy);

            server.stop();

            // test foreground retry
            client.checkExists().forPath("/hey");
            Assert.assertTrue(semaphore.tryAcquire(MAX_RETRIES, timing.forWaiting().seconds(), TimeUnit.SECONDS), "Remaining leases: " + semaphore.availablePermits());

            // make sure we're reconnected
            client.getZookeeperClient().setRetryPolicy(new RetryOneTime(100));
            client.checkExists().forPath("/hey");

            client.getZookeeperClient().setRetryPolicy(policy);
            semaphore.drainPermits();
            retries.set(0);

            server.stop();

            // test background retry
            client.checkExists().inBackground().forPath("/hey");
            Assert.assertTrue(semaphore.tryAcquire(MAX_RETRIES, timing.forWaiting().seconds(), TimeUnit.SECONDS), "Remaining leases: " + semaphore.availablePermits());
        }
        finally
        {
            CloseableUtils.closeQuietly(client);
        }
    }

    @Test
    public void testNotStarted() throws Exception
    {
        CuratorFramework client = CuratorFrameworkFactory.newClient(server.getConnectString(), new RetryOneTime(1));
        try
        {
            client.getData();
            Assert.fail();
        }
        catch ( Exception e )
        {
            // correct
        }
        catch ( Throwable e )
        {
            Assert.fail("", e);
        }
    }

    @Test
    public void testStopped() throws Exception
    {
        CuratorFramework client = CuratorFrameworkFactory.newClient(server.getConnectString(), new RetryOneTime(1));
        try
        {
            client.start();
            client.getData();
        }
        finally
        {
            CloseableUtils.closeQuietly(client);
        }

        try
        {
            client.getData();
            Assert.fail();
        }
        catch ( Exception e )
        {
            // correct
        }
    }

    @Test
    public void testDeleteChildrenConcurrently() throws Exception
    {
        final CuratorFramework client = CuratorFrameworkFactory.newClient(server.getConnectString(), new RetryOneTime(1));
        CuratorFramework client2 = CuratorFrameworkFactory.newClient(server.getConnectString(), new RetryOneTime(1));
        try
        {
            client.start();
            client.getZookeeperClient().blockUntilConnectedOrTimedOut();
            client2.start();
            client2.getZookeeperClient().blockUntilConnectedOrTimedOut();

            int childCount = 5000;
            for ( int i = 0; i < childCount; i++ )
            {
                client.create().creatingParentsIfNeeded().forPath("/parent/child" + i);
            }

            final CountDownLatch latch = new CountDownLatch(1);
            new Thread(new Runnable()
            {
                @Override
                public void run()
                {
                    long start = System.currentTimeMillis();
                    try
                    {
                        client.delete().deletingChildrenIfNeeded().forPath("/parent");
                    }
                    catch ( Exception e )
                    {
                        if ( e instanceof KeeperException.NoNodeException )
                        {
                            Assert.fail("client delete failed, shouldn't throw NoNodeException", e);
                        }
                        else
                        {
                            Assert.fail("unexpected exception", e);
                        }
                    }
                    finally
                    {
                        log.info("client has deleted children, it costs: {}ms", System.currentTimeMillis() - start);
                        latch.countDown();
                    }
                }
            }).start();

<<<<<<< HEAD
            timing.sleepABit();
            try
            {
                client2.delete().forPath("/parent/child" + (childCount / 2));
            }
            catch ( Exception e )
=======
            boolean threadDeleted = false;
            boolean client2Deleted = false;
            Random random = new Random();
            for ( int i = 0; i < childCount; i++ )
>>>>>>> 05f6a567
            {
                String child = "/parent/child" + random.nextInt(childCount);
                try
                {
                    if ( !threadDeleted )
                    {
                        Stat stat = client2.checkExists().forPath(child);
                        if ( stat == null )
                        {
                            // the thread client has begin deleted the children
                            threadDeleted = true;
                            log.info("client has deleted the child {}", child);
                        }
                    }
                    else
                    {
                        try
                        {
                            client2.delete().forPath(child);
                            client2Deleted = true;
                            log.info("client2 deleted the child {} successfully", child);
                            break;
                        }
                        catch ( Exception e )
                        {
                            if ( e instanceof KeeperException.NoNodeException )
                            {
                                // ignore, because it's deleted by the thread client
                            }
                            else
                            {
                                Assert.fail("unexpected exception", e);
                            }
                        }
                    }
                }
                catch ( Exception e )
                {
                    Assert.fail("unexpected exception", e);
                }
            }

<<<<<<< HEAD
            Assert.assertTrue(timing.awaitLatch(countDownLatch));

=======
            // The case run successfully, if client2 deleted a child successfully and the client deleted children successfully
            Assert.assertTrue(client2Deleted);
            Assert.assertTrue(timing.awaitLatch(latch));
>>>>>>> 05f6a567
            Assert.assertNull(client2.checkExists().forPath("/parent"));
        }
        finally
        {
            CloseableUtils.closeQuietly(client);
            CloseableUtils.closeQuietly(client2);
        }
    }
}<|MERGE_RESOLUTION|>--- conflicted
+++ resolved
@@ -704,19 +704,10 @@
                 }
             }).start();
 
-<<<<<<< HEAD
-            timing.sleepABit();
-            try
-            {
-                client2.delete().forPath("/parent/child" + (childCount / 2));
-            }
-            catch ( Exception e )
-=======
             boolean threadDeleted = false;
             boolean client2Deleted = false;
             Random random = new Random();
             for ( int i = 0; i < childCount; i++ )
->>>>>>> 05f6a567
             {
                 String child = "/parent/child" + random.nextInt(childCount);
                 try
@@ -759,14 +750,9 @@
                 }
             }
 
-<<<<<<< HEAD
-            Assert.assertTrue(timing.awaitLatch(countDownLatch));
-
-=======
             // The case run successfully, if client2 deleted a child successfully and the client deleted children successfully
             Assert.assertTrue(client2Deleted);
             Assert.assertTrue(timing.awaitLatch(latch));
->>>>>>> 05f6a567
             Assert.assertNull(client2.checkExists().forPath("/parent"));
         }
         finally
